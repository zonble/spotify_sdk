--- conflicted
+++ resolved
@@ -167,14 +167,9 @@
                     .setRedirectUri(redirectUrl)
                     .showAuthView(true)
                     .build()
-
-<<<<<<< HEAD
             var replySubmitted = false
-
-=======
             SpotifyAppRemote.disconnect(spotifyAppRemote)
             var initiallyConnected = false;
->>>>>>> 1e5d818c
             SpotifyAppRemote.connect(registrar.context(), connectionParams,
                     object : ConnectionListener {
                         override fun onConnected(spotifyAppRemoteValue: SpotifyAppRemote) {
