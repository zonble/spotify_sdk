--- conflicted
+++ resolved
@@ -115,15 +115,9 @@
 
 #### Images Api
 
-<<<<<<< HEAD
 | Function  | Description| Android | iOS | Web |
 |---|---|---|---|---|
-|  getImage | Get the image from the given spotifyUri |:construction_worker: |  :construction_worker: | :construction_worker: |
-=======
-| Function  | Description| Android | iOS |
-|---|---|---|--|
-|  getImage | Get the image from the given spotifyUri |:heavy_check_mark: |  :construction_worker: |
->>>>>>> 3e014b17
+|  getImage | Get the image from the given spotifyUri |:heavy_check_mark: |  :construction_worker: | :construction_worker: |
 
 #### User Api
 
